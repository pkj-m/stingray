--- conflicted
+++ resolved
@@ -147,13 +147,7 @@
     y = np.asarray(y)
     yerr = np.asarray(apply_function_if_none(yerr, y, np.zeros_like))
 
-<<<<<<< HEAD
-    #dx_old = assign_value_if_none(dx, np.median(np.diff(x)))
     dx_old = np.diff(x)
-=======
-    dx_old = apply_function_if_none(dx, np.diff(x), np.median)
->>>>>>> decb0fe7
-
 
     if np.any(dx_new < dx_old):
         raise ValueError("New frequency resolution must be larger than "
